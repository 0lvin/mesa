--- conflicted
+++ resolved
@@ -292,7 +292,15 @@
    void (*query_memory_info)(struct pipe_screen *screen,
                              struct pipe_memory_info *info);
 
-<<<<<<< HEAD
+   /**
+    * Get IR specific compiler options struct.  For PIPE_SHADER_IR_NIR this
+    * returns a 'struct nir_shader_compiler_options'.  Drivers reporting
+    * NIR as the preferred IR must implement this.
+    */
+   const void *(*get_compiler_options)(struct pipe_screen *screen,
+                                      enum pipe_shader_ir ir,
+                                      unsigned shader);
+
    struct pipe_resource * (*resource_create_unbacked)(struct pipe_screen *,
 						      const struct pipe_resource *templat,
                                                       uint64_t *size_required);
@@ -313,16 +321,6 @@
 
    void (*unmap_memory)(struct pipe_screen *screen,
                         struct pipe_memory_allocation *pmem);
-=======
-   /**
-    * Get IR specific compiler options struct.  For PIPE_SHADER_IR_NIR this
-    * returns a 'struct nir_shader_compiler_options'.  Drivers reporting
-    * NIR as the preferred IR must implement this.
-    */
-   const void *(*get_compiler_options)(struct pipe_screen *screen,
-                                      enum pipe_shader_ir ir,
-                                      unsigned shader);
->>>>>>> 3ef8d428
 };
 
 
