/**************************************************************************
 *
 * Copyright 2009 VMware, Inc.
 * All Rights Reserved.
 *
 * Permission is hereby granted, free of charge, to any person obtaining a
 * copy of this software and associated documentation files (the
 * "Software"), to deal in the Software without restriction, including
 * without limitation the rights to use, copy, modify, merge, publish,
 * distribute, sub license, and/or sell copies of the Software, and to
 * permit persons to whom the Software is furnished to do so, subject to
 * the following conditions:
 *
 * The above copyright notice and this permission notice (including the
 * next paragraph) shall be included in all copies or substantial portions
 * of the Software.
 *
 * THE SOFTWARE IS PROVIDED "AS IS", WITHOUT WARRANTY OF ANY KIND, EXPRESS
 * OR IMPLIED, INCLUDING BUT NOT LIMITED TO THE WARRANTIES OF
 * MERCHANTABILITY, FITNESS FOR A PARTICULAR PURPOSE AND NON-INFRINGEMENT.
 * IN NO EVENT SHALL VMWARE AND/OR ITS SUPPLIERS BE LIABLE FOR
 * ANY CLAIM, DAMAGES OR OTHER LIABILITY, WHETHER IN AN ACTION OF CONTRACT,
 * TORT OR OTHERWISE, ARISING FROM, OUT OF OR IN CONNECTION WITH THE
 * SOFTWARE OR THE USE OR OTHER DEALINGS IN THE SOFTWARE.
 *
 **************************************************************************/


#include "pipe/p_screen.h"
#include "pipe/p_state.h"
#include "util/u_memory.h"

#include "id_public.h"
#include "id_screen.h"
#include "id_context.h"
#include "id_objects.h"


static void
identity_screen_destroy(struct pipe_screen *_screen)
{
   struct identity_screen *id_screen = identity_screen(_screen);
   struct pipe_screen *screen = id_screen->screen;

   screen->destroy(screen);

   FREE(id_screen);
}

static const char *
identity_screen_get_name(struct pipe_screen *_screen)
{
   struct identity_screen *id_screen = identity_screen(_screen);
   struct pipe_screen *screen = id_screen->screen;

   return screen->get_name(screen);
}

static const char *
identity_screen_get_vendor(struct pipe_screen *_screen)
{
   struct identity_screen *id_screen = identity_screen(_screen);
   struct pipe_screen *screen = id_screen->screen;

   return screen->get_vendor(screen);
}

static int
identity_screen_get_param(struct pipe_screen *_screen,
                          int param)
{
   struct identity_screen *id_screen = identity_screen(_screen);
   struct pipe_screen *screen = id_screen->screen;

   return screen->get_param(screen,
                            param);
}

static float
identity_screen_get_paramf(struct pipe_screen *_screen,
                           int param)
{
   struct identity_screen *id_screen = identity_screen(_screen);
   struct pipe_screen *screen = id_screen->screen;

   return screen->get_paramf(screen,
                             param);
}

static boolean
identity_screen_is_format_supported(struct pipe_screen *_screen,
                                    enum pipe_format format,
                                    enum pipe_texture_target target,
                                    unsigned tex_usage,
                                    unsigned geom_flags)
{
   struct identity_screen *id_screen = identity_screen(_screen);
   struct pipe_screen *screen = id_screen->screen;

   return screen->is_format_supported(screen,
                                      format,
                                      target,
                                      tex_usage,
                                      geom_flags);
}

static struct pipe_context *
identity_screen_context_create(struct pipe_screen *_screen,
                               void *priv)
{
   struct identity_screen *id_screen = identity_screen(_screen);
   struct pipe_screen *screen = id_screen->screen;
   struct pipe_context *result;

   result = screen->context_create(screen, priv);
   if (result)
      return identity_context_create(_screen, result);
   return NULL;
}

static struct pipe_resource *
identity_screen_resource_create(struct pipe_screen *_screen,
                               const struct pipe_resource *templat)
{
   struct identity_screen *id_screen = identity_screen(_screen);
   struct pipe_screen *screen = id_screen->screen;
   struct pipe_resource *result;

   result = screen->resource_create(screen,
                                   templat);

   if (result)
      return identity_resource_create(id_screen, result);
   return NULL;
}

static struct pipe_resource *
identity_screen_resource_from_handle(struct pipe_screen *_screen,
                                    const struct pipe_resource *templ,
                                    struct winsys_handle *handle)
{
   struct identity_screen *id_screen = identity_screen(_screen);
   struct pipe_screen *screen = id_screen->screen;
   struct pipe_resource *result;

   /* TODO trace call */

   result = screen->resource_from_handle(screen, templ, handle);

   result = identity_resource_create(identity_screen(_screen), result);

   return result;
}

static boolean
identity_screen_resource_get_handle(struct pipe_screen *_screen,
                                   struct pipe_resource *_texture,
                                   struct winsys_handle *handle)
{
   struct identity_screen *id_screen = identity_screen(_screen);
   struct identity_resource *id_resource = identity_resource(_texture);
   struct pipe_screen *screen = id_screen->screen;
   struct pipe_resource *texture = id_resource->resource;

   /* TODO trace call */

   return screen->resource_get_handle(screen, texture, handle);
}



static void
identity_screen_resource_destroy(struct pipe_screen *screen,
				 struct pipe_resource *_texture)
{
   identity_resource_destroy(identity_resource(_texture));
}

static struct pipe_surface *
identity_screen_get_tex_surface(struct pipe_screen *_screen,
                                struct pipe_resource *_texture,
                                unsigned face,
                                unsigned level,
                                unsigned zslice,
                                unsigned usage)
{
   struct identity_screen *id_screen = identity_screen(_screen);
   struct identity_resource *id_resource = identity_resource(_texture);
   struct pipe_screen *screen = id_screen->screen;
   struct pipe_resource *texture = id_resource->resource;
   struct pipe_surface *result;

   result = screen->get_tex_surface(screen,
                                    texture,
                                    face,
                                    level,
                                    zslice,
                                    usage);

   if (result)
      return identity_surface_create(id_resource, result);
   return NULL;
}

static void
identity_screen_tex_surface_destroy(struct pipe_surface *_surface)
{
   identity_surface_destroy(identity_surface(_surface));
}



static struct pipe_resource *
identity_screen_user_buffer_create(struct pipe_screen *_screen,
                                   void *ptr,
                                   unsigned bytes,
				   unsigned usage)
{
   struct identity_screen *id_screen = identity_screen(_screen);
   struct pipe_screen *screen = id_screen->screen;
   struct pipe_resource *result;

   result = screen->user_buffer_create(screen,
                                       ptr,
                                       bytes,
				       usage);

   if (result)
      return identity_resource_create(id_screen, result);
   return NULL;
}


<<<<<<< HEAD
   return screen->buffer_map(screen,
                             buffer,
                             usage);
}

static void *
identity_screen_buffer_map_range(struct pipe_screen *_screen,
                                 struct pipe_buffer *_buffer,
                                 unsigned offset,
                                 unsigned length,
                                 unsigned usage)
{
   struct identity_screen *id_screen = identity_screen(_screen);
   struct identity_buffer *id_buffer = identity_buffer(_buffer);
   struct pipe_screen *screen = id_screen->screen;
   struct pipe_buffer *buffer = id_buffer->buffer;

   return screen->buffer_map_range(screen,
                                   buffer,
                                   offset,
                                   length,
                                   usage);
}

static void
identity_screen_buffer_flush_mapped_range(struct pipe_screen *_screen,
                                          struct pipe_buffer *_buffer,
                                          unsigned offset,
                                          unsigned length)
{
   struct identity_screen *id_screen = identity_screen(_screen);
   struct identity_buffer *id_buffer = identity_buffer(_buffer);
   struct pipe_screen *screen = id_screen->screen;
   struct pipe_buffer *buffer = id_buffer->buffer;

   screen->buffer_flush_mapped_range(screen,
                                     buffer,
                                     offset,
                                     length);
}

static void
identity_screen_buffer_unmap(struct pipe_screen *_screen,
                             struct pipe_buffer *_buffer)
{
   struct identity_screen *id_screen = identity_screen(_screen);
   struct identity_buffer *id_buffer = identity_buffer(_buffer);
   struct pipe_screen *screen = id_screen->screen;
   struct pipe_buffer *buffer = id_buffer->buffer;

   screen->buffer_unmap(screen,
                        buffer);
}

static void
identity_screen_buffer_destroy(struct pipe_buffer *_buffer)
{
   identity_buffer_destroy(identity_buffer(_buffer));
}
=======
>>>>>>> 35d960cc

static void
identity_screen_flush_frontbuffer(struct pipe_screen *_screen,
                                  struct pipe_surface *_surface,
                                  void *context_private)
{
   struct identity_screen *id_screen = identity_screen(_screen);
   struct identity_surface *id_surface = identity_surface(_surface);
   struct pipe_screen *screen = id_screen->screen;
   struct pipe_surface *surface = id_surface->surface;

   screen->flush_frontbuffer(screen,
                             surface,
                             context_private);
}

static void
identity_screen_fence_reference(struct pipe_screen *_screen,
                                struct pipe_fence_handle **ptr,
                                struct pipe_fence_handle *fence)
{
   struct identity_screen *id_screen = identity_screen(_screen);
   struct pipe_screen *screen = id_screen->screen;

   screen->fence_reference(screen,
                           ptr,
                           fence);
}

static int
identity_screen_fence_signalled(struct pipe_screen *_screen,
                                struct pipe_fence_handle *fence,
                                unsigned flags)
{
   struct identity_screen *id_screen = identity_screen(_screen);
   struct pipe_screen *screen = id_screen->screen;

   return screen->fence_signalled(screen,
                                  fence,
                                  flags);
}

static int
identity_screen_fence_finish(struct pipe_screen *_screen,
                             struct pipe_fence_handle *fence,
                             unsigned flags)
{
   struct identity_screen *id_screen = identity_screen(_screen);
   struct pipe_screen *screen = id_screen->screen;

   return screen->fence_finish(screen,
                               fence,
                               flags);
}

struct pipe_screen *
identity_screen_create(struct pipe_screen *screen)
{
   struct identity_screen *id_screen;

   id_screen = CALLOC_STRUCT(identity_screen);
   if (!id_screen) {
      return NULL;
   }

   id_screen->base.winsys = NULL;

   id_screen->base.destroy = identity_screen_destroy;
   id_screen->base.get_name = identity_screen_get_name;
   id_screen->base.get_vendor = identity_screen_get_vendor;
   id_screen->base.get_param = identity_screen_get_param;
   id_screen->base.get_paramf = identity_screen_get_paramf;
   id_screen->base.is_format_supported = identity_screen_is_format_supported;
   id_screen->base.context_create = identity_screen_context_create;
   id_screen->base.resource_create = identity_screen_resource_create;
   id_screen->base.resource_from_handle = identity_screen_resource_from_handle;
   id_screen->base.resource_get_handle = identity_screen_resource_get_handle;
   id_screen->base.resource_destroy = identity_screen_resource_destroy;
   id_screen->base.get_tex_surface = identity_screen_get_tex_surface;
   id_screen->base.tex_surface_destroy = identity_screen_tex_surface_destroy;
   id_screen->base.user_buffer_create = identity_screen_user_buffer_create;
<<<<<<< HEAD
   id_screen->base.surface_buffer_create = identity_screen_surface_buffer_create;
   if (screen->buffer_map)
      id_screen->base.buffer_map = identity_screen_buffer_map;
   if (screen->buffer_map_range)
      id_screen->base.buffer_map_range = identity_screen_buffer_map_range;
   if (screen->buffer_flush_mapped_range)
      id_screen->base.buffer_flush_mapped_range = identity_screen_buffer_flush_mapped_range;
   if (screen->buffer_unmap)
      id_screen->base.buffer_unmap = identity_screen_buffer_unmap;
   id_screen->base.buffer_destroy = identity_screen_buffer_destroy;
=======
>>>>>>> 35d960cc
   id_screen->base.flush_frontbuffer = identity_screen_flush_frontbuffer;
   id_screen->base.fence_reference = identity_screen_fence_reference;
   id_screen->base.fence_signalled = identity_screen_fence_signalled;
   id_screen->base.fence_finish = identity_screen_fence_finish;

   id_screen->screen = screen;

   return &id_screen->base;
}<|MERGE_RESOLUTION|>--- conflicted
+++ resolved
@@ -231,68 +231,6 @@
 }
 
 
-<<<<<<< HEAD
-   return screen->buffer_map(screen,
-                             buffer,
-                             usage);
-}
-
-static void *
-identity_screen_buffer_map_range(struct pipe_screen *_screen,
-                                 struct pipe_buffer *_buffer,
-                                 unsigned offset,
-                                 unsigned length,
-                                 unsigned usage)
-{
-   struct identity_screen *id_screen = identity_screen(_screen);
-   struct identity_buffer *id_buffer = identity_buffer(_buffer);
-   struct pipe_screen *screen = id_screen->screen;
-   struct pipe_buffer *buffer = id_buffer->buffer;
-
-   return screen->buffer_map_range(screen,
-                                   buffer,
-                                   offset,
-                                   length,
-                                   usage);
-}
-
-static void
-identity_screen_buffer_flush_mapped_range(struct pipe_screen *_screen,
-                                          struct pipe_buffer *_buffer,
-                                          unsigned offset,
-                                          unsigned length)
-{
-   struct identity_screen *id_screen = identity_screen(_screen);
-   struct identity_buffer *id_buffer = identity_buffer(_buffer);
-   struct pipe_screen *screen = id_screen->screen;
-   struct pipe_buffer *buffer = id_buffer->buffer;
-
-   screen->buffer_flush_mapped_range(screen,
-                                     buffer,
-                                     offset,
-                                     length);
-}
-
-static void
-identity_screen_buffer_unmap(struct pipe_screen *_screen,
-                             struct pipe_buffer *_buffer)
-{
-   struct identity_screen *id_screen = identity_screen(_screen);
-   struct identity_buffer *id_buffer = identity_buffer(_buffer);
-   struct pipe_screen *screen = id_screen->screen;
-   struct pipe_buffer *buffer = id_buffer->buffer;
-
-   screen->buffer_unmap(screen,
-                        buffer);
-}
-
-static void
-identity_screen_buffer_destroy(struct pipe_buffer *_buffer)
-{
-   identity_buffer_destroy(identity_buffer(_buffer));
-}
-=======
->>>>>>> 35d960cc
 
 static void
 identity_screen_flush_frontbuffer(struct pipe_screen *_screen,
@@ -374,19 +312,6 @@
    id_screen->base.get_tex_surface = identity_screen_get_tex_surface;
    id_screen->base.tex_surface_destroy = identity_screen_tex_surface_destroy;
    id_screen->base.user_buffer_create = identity_screen_user_buffer_create;
-<<<<<<< HEAD
-   id_screen->base.surface_buffer_create = identity_screen_surface_buffer_create;
-   if (screen->buffer_map)
-      id_screen->base.buffer_map = identity_screen_buffer_map;
-   if (screen->buffer_map_range)
-      id_screen->base.buffer_map_range = identity_screen_buffer_map_range;
-   if (screen->buffer_flush_mapped_range)
-      id_screen->base.buffer_flush_mapped_range = identity_screen_buffer_flush_mapped_range;
-   if (screen->buffer_unmap)
-      id_screen->base.buffer_unmap = identity_screen_buffer_unmap;
-   id_screen->base.buffer_destroy = identity_screen_buffer_destroy;
-=======
->>>>>>> 35d960cc
    id_screen->base.flush_frontbuffer = identity_screen_flush_frontbuffer;
    id_screen->base.fence_reference = identity_screen_fence_reference;
    id_screen->base.fence_signalled = identity_screen_fence_signalled;
