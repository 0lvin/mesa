
#include "state_tracker/drm_api.h"

#include "intel_drm_winsys.h"
#include "util/u_memory.h"

#include "i915/i915_context.h"
#include "i915/i915_screen.h"

#include "trace/tr_drm.h"

/*
 * Helper functions
 */


static void
intel_drm_get_device_id(unsigned int *device_id)
{
   char path[512];
   FILE *file;
   void *shutup_gcc;

   /*
    * FIXME: Fix this up to use a drm ioctl or whatever.
    */

   snprintf(path, sizeof(path), "/sys/class/drm/card0/device/device");
   file = fopen(path, "r");
   if (!file) {
      return;
   }

   shutup_gcc = fgets(path, sizeof(path), file);
   (void) shutup_gcc;
   sscanf(path, "%x", device_id);
   fclose(file);
}

static struct intel_buffer *
intel_drm_buffer_from_handle(struct intel_drm_winsys *idws,
                             const char* name, unsigned handle)
{
   struct intel_drm_buffer *buf = CALLOC_STRUCT(intel_drm_buffer);
   uint32_t tile = 0, swizzle = 0;

   if (!buf)
      return NULL;

   buf->magic = 0xDEAD1337;
   buf->bo = drm_intel_bo_gem_create_from_name(idws->pools.gem, name, handle);
   buf->flinked = TRUE;
   buf->flink = handle;

   if (!buf->bo)
      goto err;

   drm_intel_bo_get_tiling(buf->bo, &tile, &swizzle);
   if (tile != INTEL_TILE_NONE)
      buf->map_gtt = TRUE;

   return (struct intel_buffer *)buf;

err:
   FREE(buf);
   return NULL;
}


/*
 * Exported functions
 */


static struct pipe_texture *
intel_drm_texture_from_shared_handle(struct drm_api *api,
                                     struct pipe_screen *screen,
                                     struct pipe_texture *templ,
                                     const char* name,
                                     unsigned pitch,
                                     unsigned handle)
{
   struct intel_drm_winsys *idws = intel_drm_winsys(i915_screen(screen)->iws);
   struct intel_buffer *buffer;

   buffer = intel_drm_buffer_from_handle(idws, name, handle);
   if (!buffer)
      return NULL;

   return i915_texture_blanket_intel(screen, templ, pitch, buffer);
}

static boolean
intel_drm_shared_handle_from_texture(struct drm_api *api,
                                     struct pipe_screen *screen,
                                     struct pipe_texture *texture,
                                     unsigned *pitch,
                                     unsigned *handle)
{
   struct intel_drm_buffer *buf = NULL;
   struct intel_buffer *buffer = NULL;
   if (!i915_get_texture_buffer_intel(texture, &buffer, pitch))
      return FALSE;

   buf = intel_drm_buffer(buffer);
   if (!buf->flinked) {
      if (drm_intel_bo_flink(buf->bo, &buf->flink))
         return FALSE;
      buf->flinked = TRUE;
   }

   *handle = buf->flink;

   return TRUE;
}

static boolean
intel_drm_local_handle_from_texture(struct drm_api *api,
                                    struct pipe_screen *screen,
                                    struct pipe_texture *texture,
                                    unsigned *pitch,
                                    unsigned *handle)
{
   struct intel_buffer *buffer = NULL;
   if (!i915_get_texture_buffer_intel(texture, &buffer, pitch))
      return FALSE;

   *handle = intel_drm_buffer(buffer)->bo->handle;

   return TRUE;
}

static void
intel_drm_winsys_destroy(struct intel_winsys *iws)
{
   struct intel_drm_winsys *idws = intel_drm_winsys(iws);

   drm_intel_bufmgr_destroy(idws->pools.gem);

   FREE(idws);
}

static struct pipe_screen *
intel_drm_create_screen(struct drm_api *api, int drmFD,
                        struct drm_create_screen_arg *arg)
{
   struct intel_drm_winsys *idws;
   unsigned int deviceID;

   if (arg != NULL) {
      switch(arg->mode) {
      case DRM_CREATE_NORMAL:
         break;
      default:
         return NULL;
      }
   }

   idws = CALLOC_STRUCT(intel_drm_winsys);
   if (!idws)
      return NULL;

   intel_drm_get_device_id(&deviceID);

   intel_drm_winsys_init_batchbuffer_functions(idws);
   intel_drm_winsys_init_buffer_functions(idws);
   intel_drm_winsys_init_fence_functions(idws);

   idws->fd = drmFD;
   idws->id = deviceID;
   idws->max_batch_size = 16 * 4096;

   idws->base.destroy = intel_drm_winsys_destroy;

   idws->pools.gem = drm_intel_bufmgr_gem_init(idws->fd, idws->max_batch_size);
   drm_intel_bufmgr_gem_enable_reuse(idws->pools.gem);

   idws->softpipe = FALSE;
   idws->dump_cmd = debug_get_bool_option("INTEL_DUMP_CMD", FALSE);

   return i915_create_screen(&idws->base, deviceID);
}

static struct pipe_context *
intel_drm_create_context(struct drm_api *api, struct pipe_screen *screen)
{
   return i915_create_context(screen);
}

static void
destroy(struct drm_api *api)
{

}

struct drm_api intel_drm_api =
{
<<<<<<< HEAD
   .name = "i915",
=======
   .driver_name = "i915",
>>>>>>> 64871747
   .create_context = intel_drm_create_context,
   .create_screen = intel_drm_create_screen,
   .texture_from_shared_handle = intel_drm_texture_from_shared_handle,
   .shared_handle_from_texture = intel_drm_shared_handle_from_texture,
   .local_handle_from_texture = intel_drm_local_handle_from_texture,
   .destroy = destroy,
};

struct drm_api *
drm_api_create()
{
   return trace_drm_create(&intel_drm_api);
}<|MERGE_RESOLUTION|>--- conflicted
+++ resolved
@@ -195,11 +195,8 @@
 
 struct drm_api intel_drm_api =
 {
-<<<<<<< HEAD
    .name = "i915",
-=======
    .driver_name = "i915",
->>>>>>> 64871747
    .create_context = intel_drm_create_context,
    .create_screen = intel_drm_create_screen,
    .texture_from_shared_handle = intel_drm_texture_from_shared_handle,
