--- conflicted
+++ resolved
@@ -450,14 +450,12 @@
    }
 }
 
-
 static void release_temps( struct tnl_program *p )
 {
    p->temp_in_use = p->temp_reserved;
 }
 
 
-<<<<<<< HEAD
 static struct ureg register_param5(struct tnl_program *p, 
 				   GLint s0,
 				   GLint s1,
@@ -484,8 +482,6 @@
 
 
 
-=======
->>>>>>> 1fad6ccb
 /**
  * \param input  one of VERT_ATTRIB_x tokens.
  */
@@ -532,7 +528,6 @@
    return make_ureg(PROGRAM_CONSTANT, idx);
 }
 
-
 #define register_const1f(p, s0)         register_const4f(p, s0, 0, 0, 1)
 #define register_scalar_const(p, s0)    register_const4f(p, s0, s0, s0, s0)
 #define register_const2f(p, s0, s1)     register_const4f(p, s0, s1, 0, 1)
@@ -552,35 +547,6 @@
    return p->identity;
 }
 
-<<<<<<< HEAD
-=======
-
-static struct ureg register_param5(struct tnl_program *p, 
-				   GLint s0,
-				   GLint s1,
-				   GLint s2,
-				   GLint s3,
-                                   GLint s4)
-{
-   gl_state_index tokens[STATE_LENGTH];
-   GLint idx;
-   tokens[0] = s0;
-   tokens[1] = s1;
-   tokens[2] = s2;
-   tokens[3] = s3;
-   tokens[4] = s4;
-   idx = _mesa_add_state_reference( p->program->Base.Parameters, tokens );
-   return make_ureg(PROGRAM_STATE_VAR, idx);
-}
-
-
-#define register_param1(p,s0)          register_param5(p,s0,0,0,0,0)
-#define register_param2(p,s0,s1)       register_param5(p,s0,s1,0,0,0)
-#define register_param3(p,s0,s1,s2)    register_param5(p,s0,s1,s2,0,0)
-#define register_param4(p,s0,s1,s2,s3) register_param5(p,s0,s1,s2,s3,0)
-
-
->>>>>>> 1fad6ccb
 static void register_matrix_param5( struct tnl_program *p,
 				    GLint s0, /* modelview, projection, etc */
 				    GLint s1, /* texture matrix number */
