--- conflicted
+++ resolved
@@ -83,31 +83,10 @@
    GLint reg = source->Index;
 
    if (source->RelAddr) {
-<<<<<<< HEAD
-      const GLint reg = source->Index + machine->AddressReg[0][0];
-      if (source->File == PROGRAM_ENV_PARAM) {
-         if (reg < 0 || reg >= MAX_PROGRAM_ENV_PARAMS)
-            return ZeroVec;
-         else
-            return machine->EnvParams[reg];
-      }
-      else {
-         const struct gl_program_parameter_list *params;
-         ASSERT(source->File == PROGRAM_LOCAL_PARAM ||
-                source->File == PROGRAM_CONSTANT ||
-                source->File == PROGRAM_STATE_VAR ||
-                source->File == PROGRAM_UNIFORM);
-         params = machine->CurProgram->Parameters;
-         if (reg < 0 || reg >= (GLint)params->NumParameters)
-            return ZeroVec;
-         else
-            return params->ParameterValues[reg];
-=======
       /* add address register value to src index/offset */
       reg += machine->AddressReg[0][0];
       if (reg < 0) {
          return ZeroVec;
->>>>>>> 90246d3e
       }
    }
 
