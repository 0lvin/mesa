#! /usr/bin/env python
# -*- encoding: utf-8 -*-
#
# Copyright (C) 2014 Intel Corporation
#
# Permission is hereby granted, free of charge, to any person obtaining a
# copy of this software and associated documentation files (the "Software"),
# to deal in the Software without restriction, including without limitation
# the rights to use, copy, modify, merge, publish, distribute, sublicense,
# and/or sell copies of the Software, and to permit persons to whom the
# Software is furnished to do so, subject to the following conditions:
#
# The above copyright notice and this permission notice (including the next
# paragraph) shall be included in all copies or substantial portions of the
# Software.
#
# THE SOFTWARE IS PROVIDED "AS IS", WITHOUT WARRANTY OF ANY KIND, EXPRESS OR
# IMPLIED, INCLUDING BUT NOT LIMITED TO THE WARRANTIES OF MERCHANTABILITY,
# FITNESS FOR A PARTICULAR PURPOSE AND NONINFRINGEMENT.  IN NO EVENT SHALL
# THE AUTHORS OR COPYRIGHT HOLDERS BE LIABLE FOR ANY CLAIM, DAMAGES OR OTHER
# LIABILITY, WHETHER IN AN ACTION OF CONTRACT, TORT OR OTHERWISE, ARISING
# FROM, OUT OF OR IN CONNECTION WITH THE SOFTWARE OR THE USE OR OTHER DEALINGS
# IN THE SOFTWARE.
#
# Authors:
#    Jason Ekstrand (jason@jlekstrand.net)

import nir_algebraic

# Convenience variables
a = 'a'
b = 'b'
c = 'c'
d = 'd'

# Written in the form (<search>, <replace>) where <search> is an expression
# and <replace> is either an expression or a value.  An expression is
# defined as a tuple of the form ([~]<op>, <src0>, <src1>, <src2>, <src3>)
# where each source is either an expression or a value.  A value can be
# either a numeric constant or a string representing a variable name.
#
# If the opcode in a search expression is prefixed by a '~' character, this
# indicates that the operation is inexact.  Such operations will only get
# applied to SSA values that do not have the exact bit set.  This should be
# used by by any optimizations that are not bit-for-bit exact.  It should not,
# however, be used for backend-requested lowering operations as those need to
# happen regardless of precision.
#
# Variable names are specified as "[#]name[@type]" where "#" inicates that
# the given variable will only match constants and the type indicates that
# the given variable will only match values from ALU instructions with the
# given output type.
#
# For constants, you have to be careful to make sure that it is the right
# type because python is unaware of the source and destination types of the
# opcodes.

optimizations = [
   (('fneg', ('fneg', a)), a),
   (('ineg', ('ineg', a)), a),
   (('fabs', ('fabs', a)), ('fabs', a)),
   (('fabs', ('fneg', a)), ('fabs', a)),
   (('iabs', ('iabs', a)), ('iabs', a)),
   (('iabs', ('ineg', a)), ('iabs', a)),
   (('~fadd', a, 0.0), a),
   (('iadd', a, 0), a),
   (('usadd_4x8', a, 0), a),
   (('usadd_4x8', a, ~0), ~0),
   (('~fadd', ('fmul', a, b), ('fmul', a, c)), ('fmul', a, ('fadd', b, c))),
   (('iadd', ('imul', a, b), ('imul', a, c)), ('imul', a, ('iadd', b, c))),
   (('~fadd', ('fneg', a), a), 0.0),
   (('iadd', ('ineg', a), a), 0),
   (('iadd', ('ineg', a), ('iadd', a, b)), b),
   (('iadd', a, ('iadd', ('ineg', a), b)), b),
   (('~fadd', ('fneg', a), ('fadd', a, b)), b),
   (('~fadd', a, ('fadd', ('fneg', a), b)), b),
   (('~fmul', a, 0.0), 0.0),
   (('imul', a, 0), 0),
   (('umul_unorm_4x8', a, 0), 0),
   (('umul_unorm_4x8', a, ~0), a),
   (('fmul', a, 1.0), a),
   (('imul', a, 1), a),
   (('fmul', a, -1.0), ('fneg', a)),
   (('imul', a, -1), ('ineg', a)),
<<<<<<< HEAD
   (('fdiv', a, b), ('fmul', a, ('frcp', b)), 'options->lower_fdiv'),
   (('ffma', 0.0, a, b), b),
   (('ffma', a, 0.0, b), b),
   (('ffma', a, b, 0.0), ('fmul', a, b)),
=======
   (('~ffma', 0.0, a, b), b),
   (('~ffma', a, 0.0, b), b),
   (('~ffma', a, b, 0.0), ('fmul', a, b)),
>>>>>>> 22b343a8
   (('ffma', a, 1.0, b), ('fadd', a, b)),
   (('ffma', 1.0, a, b), ('fadd', a, b)),
   (('~flrp', a, b, 0.0), a),
   (('~flrp', a, b, 1.0), b),
   (('~flrp', a, a, b), a),
   (('~flrp', 0.0, a, b), ('fmul', a, b)),
   (('~flrp', a, b, ('b2f', c)), ('bcsel', c, b, a), 'options->lower_flrp'),
   (('flrp', a, b, c), ('fadd', ('fmul', c, ('fsub', b, a)), a), 'options->lower_flrp'),
   (('ffract', a), ('fsub', a, ('ffloor', a)), 'options->lower_ffract'),
   (('~fadd', ('fmul', a, ('fadd', 1.0, ('fneg', ('b2f', c)))), ('fmul', b, ('b2f', c))), ('bcsel', c, b, a), 'options->lower_flrp'),
   (('~fadd', ('fmul', a, ('fadd', 1.0, ('fneg',         c ))), ('fmul', b,         c )), ('flrp', a, b, c), '!options->lower_flrp'),
   (('~fadd', a, ('fmul', ('b2f', c), ('fadd', b, ('fneg', a)))), ('bcsel', c, b, a), 'options->lower_flrp'),
   (('~fadd', a, ('fmul',         c , ('fadd', b, ('fneg', a)))), ('flrp', a, b, c), '!options->lower_flrp'),
   (('ffma', a, b, c), ('fadd', ('fmul', a, b), c), 'options->lower_ffma'),
   (('~fadd', ('fmul', a, b), c), ('ffma', a, b, c), '!options->lower_ffma'),
   # Comparison simplifications
   (('~inot', ('flt', a, b)), ('fge', a, b)),
   (('~inot', ('fge', a, b)), ('flt', a, b)),
   (('~inot', ('feq', a, b)), ('fne', a, b)),
   (('~inot', ('fne', a, b)), ('feq', a, b)),
   (('inot', ('ilt', a, b)), ('ige', a, b)),
   (('inot', ('ige', a, b)), ('ilt', a, b)),
   (('inot', ('ieq', a, b)), ('ine', a, b)),
   (('inot', ('ine', a, b)), ('ieq', a, b)),

   # 0.0 >= b2f(a)
   # b2f(a) <= 0.0
   # b2f(a) == 0.0 because b2f(a) can only be 0 or 1
   # inot(a)
   (('fge', 0.0, ('b2f', a)), ('inot', a)),

   # 0.0 < fabs(a)
   # fabs(a) > 0.0
   # fabs(a) != 0.0 because fabs(a) must be >= 0
   # a != 0.0
   (('flt', 0.0, ('fabs', a)), ('fne', a, 0.0)),

   (('fge', ('fneg', ('fabs', a)), 0.0), ('feq', a, 0.0)),
   (('bcsel', ('flt', b, a), b, a), ('fmin', a, b)),
   (('bcsel', ('flt', a, b), b, a), ('fmax', a, b)),
   (('bcsel', ('inot', 'a@bool'), b, c), ('bcsel', a, c, b)),
   (('bcsel', a, ('bcsel', a, b, c), d), ('bcsel', a, b, d)),
   (('fmin', a, a), a),
   (('fmax', a, a), a),
   (('imin', a, a), a),
   (('imax', a, a), a),
   (('umin', a, a), a),
   (('umax', a, a), a),
   (('~fmin', ('fmax', a, 0.0), 1.0), ('fsat', a), '!options->lower_fsat'),
   (('~fmax', ('fmin', a, 1.0), 0.0), ('fsat', a), '!options->lower_fsat'),
   (('fsat', a), ('fmin', ('fmax', a, 0.0), 1.0), 'options->lower_fsat'),
   (('fsat', ('fsat', a)), ('fsat', a)),
   (('fmin', ('fmax', ('fmin', ('fmax', a, 0.0), 1.0), 0.0), 1.0), ('fmin', ('fmax', a, 0.0), 1.0)),
   (('~ior', ('flt', a, b), ('flt', a, c)), ('flt', a, ('fmax', b, c))),
   (('~ior', ('flt', a, c), ('flt', b, c)), ('flt', ('fmin', a, b), c)),
   (('~ior', ('fge', a, b), ('fge', a, c)), ('fge', a, ('fmin', b, c))),
   (('~ior', ('fge', a, c), ('fge', b, c)), ('fge', ('fmax', a, b), c)),
   (('fabs', ('slt', a, b)), ('slt', a, b)),
   (('fabs', ('sge', a, b)), ('sge', a, b)),
   (('fabs', ('seq', a, b)), ('seq', a, b)),
   (('fabs', ('sne', a, b)), ('sne', a, b)),
   (('slt', a, b), ('b2f', ('flt', a, b)), 'options->lower_scmp'),
   (('sge', a, b), ('b2f', ('fge', a, b)), 'options->lower_scmp'),
   (('seq', a, b), ('b2f', ('feq', a, b)), 'options->lower_scmp'),
   (('sne', a, b), ('b2f', ('fne', a, b)), 'options->lower_scmp'),
   (('fne', ('fneg', a), a), ('fne', a, 0.0)),
   (('feq', ('fneg', a), a), ('feq', a, 0.0)),
   # Emulating booleans
   (('imul', ('b2i', a), ('b2i', b)), ('b2i', ('iand', a, b))),
   (('fmul', ('b2f', a), ('b2f', b)), ('b2f', ('iand', a, b))),
   (('fsat', ('fadd', ('b2f', a), ('b2f', b))), ('b2f', ('ior', a, b))),
   (('iand', 'a@bool', 1.0), ('b2f', a)),
   (('flt', ('fneg', ('b2f', a)), 0), a), # Generated by TGSI KILL_IF.
   (('flt', ('fsub', 0.0, ('b2f', a)), 0), a), # Generated by TGSI KILL_IF.
   # Comparison with the same args.  Note that these are not done for
   # the float versions because NaN always returns false on float
   # inequalities.
   (('ilt', a, a), False),
   (('ige', a, a), True),
   (('ieq', a, a), True),
   (('ine', a, a), False),
   (('ult', a, a), False),
   (('uge', a, a), True),
   # Logical and bit operations
   (('fand', a, 0.0), 0.0),
   (('iand', a, a), a),
   (('iand', a, ~0), a),
   (('iand', a, 0), 0),
   (('ior', a, a), a),
   (('ior', a, 0), a),
   (('fxor', a, a), 0.0),
   (('ixor', a, a), 0),
   (('ixor', a, 0), a),
   (('inot', ('inot', a)), a),
   # DeMorgan's Laws
   (('iand', ('inot', a), ('inot', b)), ('inot', ('ior',  a, b))),
   (('ior',  ('inot', a), ('inot', b)), ('inot', ('iand', a, b))),
   # Shift optimizations
   (('ishl', 0, a), 0),
   (('ishl', a, 0), a),
   (('ishr', 0, a), 0),
   (('ishr', a, 0), a),
   (('ushr', 0, a), 0),
   (('ushr', a, 0), a),
   (('iand', 0xff, ('ushr', a, 24)), ('ushr', a, 24)),
   (('iand', 0xffff, ('ushr', a, 16)), ('ushr', a, 16)),
   # Exponential/logarithmic identities
   (('~fexp2', ('flog2', a)), a), # 2^lg2(a) = a
   (('~flog2', ('fexp2', a)), a), # lg2(2^a) = a
   (('fpow', a, b), ('fexp2', ('fmul', ('flog2', a), b)), 'options->lower_fpow'), # a^b = 2^(lg2(a)*b)
   (('~fexp2', ('fmul', ('flog2', a), b)), ('fpow', a, b), '!options->lower_fpow'), # 2^(lg2(a)*b) = a^b
   (('~fexp2', ('fadd', ('fmul', ('flog2', a), b), ('fmul', ('flog2', c), d))),
    ('~fmul', ('fpow', a, b), ('fpow', c, d)), '!options->lower_fpow'), # 2^(lg2(a) * b + lg2(c) + d) = a^b * c^d
   (('~fpow', a, 1.0), a),
   (('~fpow', a, 2.0), ('fmul', a, a)),
   (('~fpow', a, 4.0), ('fmul', ('fmul', a, a), ('fmul', a, a))),
   (('~fpow', 2.0, a), ('fexp2', a)),
   (('~fpow', ('fpow', a, 2.2), 0.454545), a),
   (('~fpow', ('fabs', ('fpow', a, 2.2)), 0.454545), ('fabs', a)),
   (('~fsqrt', ('fexp2', a)), ('fexp2', ('fmul', 0.5, a))),
   (('~frcp', ('fexp2', a)), ('fexp2', ('fneg', a))),
   (('~frsq', ('fexp2', a)), ('fexp2', ('fmul', -0.5, a))),
   (('~flog2', ('fsqrt', a)), ('fmul', 0.5, ('flog2', a))),
   (('~flog2', ('frcp', a)), ('fneg', ('flog2', a))),
   (('~flog2', ('frsq', a)), ('fmul', -0.5, ('flog2', a))),
   (('~flog2', ('fpow', a, b)), ('fmul', b, ('flog2', a))),
   (('~fadd', ('flog2', a), ('flog2', b)), ('flog2', ('fmul', a, b))),
   (('~fadd', ('flog2', a), ('fneg', ('flog2', b))), ('flog2', ('fdiv', a, b))),
   (('~fmul', ('fexp2', a), ('fexp2', b)), ('fexp2', ('fadd', a, b))),
   # Division and reciprocal
   (('~fdiv', 1.0, a), ('frcp', a)),
   (('fdiv', a, b), ('fmul', a, ('frcp', b)), 'options->lower_fdiv'),
   (('~frcp', ('frcp', a)), a),
   (('~frcp', ('fsqrt', a)), ('frsq', a)),
   (('fsqrt', a), ('frcp', ('frsq', a)), 'options->lower_fsqrt'),
   (('~frcp', ('frsq', a)), ('fsqrt', a), '!options->lower_fsqrt'),
   # Boolean simplifications
   (('ieq', 'a@bool', True), a),
   (('ine', 'a@bool', True), ('inot', a)),
   (('ine', 'a@bool', False), a),
   (('ieq', 'a@bool', False), ('inot', 'a')),
   (('bcsel', a, True, False), ('ine', a, 0)),
   (('bcsel', a, False, True), ('ieq', a, 0)),
   (('bcsel', True, b, c), b),
   (('bcsel', False, b, c), c),
   # The result of this should be hit by constant propagation and, in the
   # next round of opt_algebraic, get picked up by one of the above two.
   (('bcsel', '#a', b, c), ('bcsel', ('ine', 'a', 0), b, c)),

   (('bcsel', a, b, b), b),
   (('fcsel', a, b, b), b),

   # Conversions
   (('i2b', ('b2i', a)), a),
   (('f2i', ('ftrunc', a)), ('f2i', a)),
   (('f2u', ('ftrunc', a)), ('f2u', a)),
   (('i2b', ('ineg', a)), ('i2b', a)),
   (('i2b', ('iabs', a)), ('i2b', a)),
   (('fabs', ('b2f', a)), ('b2f', a)),
   (('iabs', ('b2i', a)), ('b2i', a)),

   # Byte extraction
   (('ushr', a, 24), ('extract_u8', a, 3), '!options->lower_extract_byte'),
   (('iand', 0xff, ('ushr', a, 16)), ('extract_u8', a, 2), '!options->lower_extract_byte'),
   (('iand', 0xff, ('ushr', a,  8)), ('extract_u8', a, 1), '!options->lower_extract_byte'),
   (('iand', 0xff, a), ('extract_u8', a, 0), '!options->lower_extract_byte'),

    # Word extraction
   (('ushr', a, 16), ('extract_u16', a, 1), '!options->lower_extract_word'),
   (('iand', 0xffff, a), ('extract_u16', a, 0), '!options->lower_extract_word'),

   # Subtracts
   (('~fsub', a, ('fsub', 0.0, b)), ('fadd', a, b)),
   (('isub', a, ('isub', 0, b)), ('iadd', a, b)),
   (('ussub_4x8', a, 0), a),
   (('ussub_4x8', a, ~0), 0),
   (('fsub', a, b), ('fadd', a, ('fneg', b)), 'options->lower_sub'),
   (('isub', a, b), ('iadd', a, ('ineg', b)), 'options->lower_sub'),
   (('fneg', a), ('fsub', 0.0, a), 'options->lower_negate'),
   (('ineg', a), ('isub', 0, a), 'options->lower_negate'),
   (('~fadd', a, ('fsub', 0.0, b)), ('fsub', a, b)),
   (('iadd', a, ('isub', 0, b)), ('isub', a, b)),
   (('fabs', ('fsub', 0.0, a)), ('fabs', a)),
   (('iabs', ('isub', 0, a)), ('iabs', a)),

   # Misc. lowering
   (('fmod', a, b), ('fsub', a, ('fmul', b, ('ffloor', ('fdiv', a, b)))), 'options->lower_fmod'),
   (('frem', a, b), ('fsub', a, ('fmul', b, ('ftrunc', ('fdiv', a, b)))), 'options->lower_fmod'),
   (('uadd_carry', a, b), ('b2i', ('ult', ('iadd', a, b), a)), 'options->lower_uadd_carry'),
   (('usub_borrow', a, b), ('b2i', ('ult', a, b)), 'options->lower_usub_borrow'),
   (('ldexp', 'x', 'exp'),
    ('fmul', 'x', ('ishl', ('imin', ('imax', ('iadd', 'exp', 0x7f), 0), 0xff), 23))),

   (('bitfield_insert', 'base', 'insert', 'offset', 'bits'),
    ('bcsel', ('ilt', 31, 'bits'), 'insert',
              ('bfi', ('bfm', 'bits', 'offset'), 'insert', 'base')),
    'options->lower_bitfield_insert'),

   (('ibitfield_extract', 'value', 'offset', 'bits'),
    ('bcsel', ('ilt', 31, 'bits'), 'value',
              ('ibfe', 'value', 'offset', 'bits')),
    'options->lower_bitfield_extract'),

   (('ubitfield_extract', 'value', 'offset', 'bits'),
    ('bcsel', ('ult', 31, 'bits'), 'value',
              ('ubfe', 'value', 'offset', 'bits')),
    'options->lower_bitfield_extract'),

   (('extract_i8', a, b),
    ('ishr', ('ishl', a, ('imul', ('isub', 3, b), 8)), 24),
    'options->lower_extract_byte'),

   (('extract_u8', a, b),
    ('iand', ('ushr', a, ('imul', b, 8)), 0xff),
    'options->lower_extract_byte'),

   (('extract_i16', a, b),
    ('ishr', ('ishl', a, ('imul', ('isub', 1, b), 16)), 16),
    'options->lower_extract_word'),

   (('extract_u16', a, b),
    ('iand', ('ushr', a, ('imul', b, 16)), 0xffff),
    'options->lower_extract_word'),

    (('pack_unorm_2x16', 'v'),
     ('pack_uvec2_to_uint',
        ('f2u', ('fround_even', ('fmul', ('fsat', 'v'), 65535.0)))),
     'options->lower_pack_unorm_2x16'),

    (('pack_unorm_4x8', 'v'),
     ('pack_uvec4_to_uint',
        ('f2u', ('fround_even', ('fmul', ('fsat', 'v'), 255.0)))),
     'options->lower_pack_unorm_4x8'),

    (('pack_snorm_2x16', 'v'),
     ('pack_uvec2_to_uint',
        ('f2i', ('fround_even', ('fmul', ('fmin', 1.0, ('fmax', -1.0, 'v')), 32767.0)))),
     'options->lower_pack_snorm_2x16'),

    (('pack_snorm_4x8', 'v'),
     ('pack_uvec4_to_uint',
        ('f2i', ('fround_even', ('fmul', ('fmin', 1.0, ('fmax', -1.0, 'v')), 127.0)))),
     'options->lower_pack_snorm_4x8'),

    (('unpack_unorm_2x16', 'v'),
     ('fdiv', ('u2f', ('vec2', ('extract_u16', 'v', 0),
                               ('extract_u16', 'v', 1))),
              65535.0),
     'options->lower_unpack_unorm_2x16'),

    (('unpack_unorm_4x8', 'v'),
     ('fdiv', ('u2f', ('vec4', ('extract_u8', 'v', 0),
                               ('extract_u8', 'v', 1),
                               ('extract_u8', 'v', 2),
                               ('extract_u8', 'v', 3))),
              255.0),
     'options->lower_unpack_unorm_4x8'),

    (('unpack_snorm_2x16', 'v'),
     ('fmin', 1.0, ('fmax', -1.0, ('fdiv', ('i2f', ('vec2', ('extract_i16', 'v', 0),
                                                            ('extract_i16', 'v', 1))),
                                           32767.0))),
     'options->lower_unpack_snorm_2x16'),

    (('unpack_snorm_4x8', 'v'),
     ('fmin', 1.0, ('fmax', -1.0, ('fdiv', ('i2f', ('vec4', ('extract_i8', 'v', 0),
                                                            ('extract_i8', 'v', 1),
                                                            ('extract_i8', 'v', 2),
                                                            ('extract_i8', 'v', 3))),
                                           127.0))),
     'options->lower_unpack_snorm_4x8'),
]

# Unreal Engine 4 demo applications open-codes bitfieldReverse()
def bitfield_reverse(u):
    step1 = ('ior', ('ishl', u, 16), ('ushr', u, 16))
    step2 = ('ior', ('ishl', ('iand', step1, 0x00ff00ff), 8), ('ushr', ('iand', step1, 0xff00ff00), 8))
    step3 = ('ior', ('ishl', ('iand', step2, 0x0f0f0f0f), 4), ('ushr', ('iand', step2, 0xf0f0f0f0), 4))
    step4 = ('ior', ('ishl', ('iand', step3, 0x33333333), 2), ('ushr', ('iand', step3, 0xcccccccc), 2))
    step5 = ('ior', ('ishl', ('iand', step4, 0x55555555), 1), ('ushr', ('iand', step4, 0xaaaaaaaa), 1))

    return step5

optimizations += [(bitfield_reverse('x'), ('bitfield_reverse', 'x'))]


# Add optimizations to handle the case where the result of a ternary is
# compared to a constant.  This way we can take things like
#
# (a ? 0 : 1) > 0
#
# and turn it into
#
# a ? (0 > 0) : (1 > 0)
#
# which constant folding will eat for lunch.  The resulting ternary will
# further get cleaned up by the boolean reductions above and we will be
# left with just the original variable "a".
for op in ['flt', 'fge', 'feq', 'fne',
           'ilt', 'ige', 'ieq', 'ine', 'ult', 'uge']:
   optimizations += [
      ((op, ('bcsel', 'a', '#b', '#c'), '#d'),
       ('bcsel', 'a', (op, 'b', 'd'), (op, 'c', 'd'))),
      ((op, '#d', ('bcsel', a, '#b', '#c')),
       ('bcsel', 'a', (op, 'd', 'b'), (op, 'd', 'c'))),
   ]

# This section contains "late" optimizations that should be run after the
# regular optimizations have finished.  Optimizations should go here if
# they help code generation but do not necessarily produce code that is
# more easily optimizable.
late_optimizations = [
   # Most of these optimizations aren't quite safe when you get infinity or
   # Nan involved but the first one should be fine.
   (('flt', ('fadd', a, b), 0.0), ('flt', a, ('fneg', b))),
   (('~fge', ('fadd', a, b), 0.0), ('fge', a, ('fneg', b))),
   (('~feq', ('fadd', a, b), 0.0), ('feq', a, ('fneg', b))),
   (('~fne', ('fadd', a, b), 0.0), ('fne', a, ('fneg', b))),

   (('fdot2', a, b), ('fdot_replicated2', a, b), 'options->fdot_replicates'),
   (('fdot3', a, b), ('fdot_replicated3', a, b), 'options->fdot_replicates'),
   (('fdot4', a, b), ('fdot_replicated4', a, b), 'options->fdot_replicates'),
   (('fdph', a, b), ('fdph_replicated', a, b), 'options->fdot_replicates'),
]

print nir_algebraic.AlgebraicPass("nir_opt_algebraic", optimizations).render()
print nir_algebraic.AlgebraicPass("nir_opt_algebraic_late",
                                  late_optimizations).render()<|MERGE_RESOLUTION|>--- conflicted
+++ resolved
@@ -82,16 +82,10 @@
    (('imul', a, 1), a),
    (('fmul', a, -1.0), ('fneg', a)),
    (('imul', a, -1), ('ineg', a)),
-<<<<<<< HEAD
    (('fdiv', a, b), ('fmul', a, ('frcp', b)), 'options->lower_fdiv'),
-   (('ffma', 0.0, a, b), b),
-   (('ffma', a, 0.0, b), b),
-   (('ffma', a, b, 0.0), ('fmul', a, b)),
-=======
    (('~ffma', 0.0, a, b), b),
    (('~ffma', a, 0.0, b), b),
    (('~ffma', a, b, 0.0), ('fmul', a, b)),
->>>>>>> 22b343a8
    (('ffma', a, 1.0, b), ('fadd', a, b)),
    (('ffma', 1.0, a, b), ('fadd', a, b)),
    (('~flrp', a, b, 0.0), a),
