# Top-level Mesa makefile

TOP = .

SUBDIRS = src progs


default: $(TOP)/configs/current
	@for dir in $(SUBDIRS) ; do \
		if [ -d $$dir ] ; then \
			(cd $$dir && $(MAKE)) || exit 1 ; \
		fi \
	done

all: default


doxygen:
	cd doxygen && $(MAKE)
<<<<<<< HEAD
=======

.PHONY: doxygen

>>>>>>> e6887a57

clean:
	-@touch $(TOP)/configs/current
	-@for dir in $(SUBDIRS) ; do \
		if [ -d $$dir ] ; then \
			(cd $$dir && $(MAKE) clean) ; \
		fi \
	done
	-@test -s $(TOP)/configs/current || rm -f $(TOP)/configs/current


<<<<<<< HEAD
realclean: clean
	-rm -rf lib*
	-rm -f $(TOP)/configs/current
	-rm -f $(TOP)/configs/autoconf
	-rm -rf autom4te.cache
	-find . '(' -name '*.o' -o -name '*.a' -o -name '*.so' -o \
	  -name depend -o -name depend.bak ')' -exec rm -f '{}' ';'

=======
realclean:
	-rm -f `find . -name \*.o`
	-rm -f `find . -name \*.a`
	-rm -f `find . -name \*.so`
	-rm -f `find . -name depend`
	-rm -rf lib*
	$(MAKE) clean
	-rm -f $(TOP)/configs/current
>>>>>>> e6887a57


install:
	@for dir in $(SUBDIRS) ; do \
		if [ -d $$dir ] ; then \
			(cd $$dir && $(MAKE) install) || exit 1 ; \
		fi \
	done


# DirectFBGL module installation
linux-directfb-install:
	cd src/mesa/drivers/directfb && $(MAKE) install

.PHONY: default doxygen clean realclean install linux-directfb-install

# If there's no current configuration file
$(TOP)/configs/current:
	@echo
	@echo
	@echo "Please choose a configuration from the following list:"
	@ls -1 $(TOP)/configs | grep -v "current\|default\|CVS\|autoconf.*"
	@echo
	@echo "Then type 'make <config>' (ex: 'make linux-x86')"
	@echo
	@echo "Or, run './configure' then 'make'"
	@echo "See './configure --help' for details"
	@echo
	@echo "(ignore the following error message)"
	@exit 1


# Rules to set/install a specific build configuration
aix \
aix-64 \
aix-64-static \
aix-gcc \
aix-static \
autoconf \
bluegene-osmesa \
bluegene-xlc-osmesa \
beos \
catamount-osmesa-pgi \
darwin \
darwin-fat-32bit \
darwin-fat-all \
darwin-static \
darwin-static-x86ppc \
freebsd \
freebsd-dri \
freebsd-dri-amd64 \
freebsd-dri-x86 \
hpux10 \
hpux10-gcc \
hpux10-static \
hpux11-32 \
hpux11-32-static \
hpux11-32-static-nothreads \
hpux11-64 \
hpux11-64-static \
hpux11-ia64 \
hpux11-ia64-static \
hpux9 \
hpux9-gcc \
irix6-64 \
irix6-64-static \
irix6-n32 \
irix6-n32-static \
irix6-o32 \
irix6-o32-static \
linux \
linux-alpha \
linux-alpha-static \
linux-cell \
linux-debug \
linux-directfb \
linux-dri \
linux-dri-debug \
linux-dri-x86 \
linux-dri-x86-64 \
linux-dri-ppc \
linux-dri-xcb \
linux-egl \
linux-indirect \
linux-fbdev \
linux-glide \
linux-ia64-icc \
linux-ia64-icc-static \
linux-icc \
linux-icc-static \
linux-llvm \
linux-osmesa \
linux-osmesa16 \
linux-osmesa16-static \
linux-osmesa32 \
linux-ppc \
linux-ppc-static \
linux-profile \
linux-solo \
linux-solo-x86 \
linux-solo-ia64 \
linux-sparc \
linux-sparc5 \
linux-static \
linux-ultrasparc \
linux-tcc \
linux-x86 \
linux-x86-debug \
linux-x86-32 \
linux-x86-64 \
linux-x86-64-debug \
linux-x86-64-profile \
linux-x86-64-static \
linux-x86-glide \
linux-x86-profile \
linux-x86-static \
netbsd \
openbsd \
osf1 \
osf1-static \
solaris-x86 \
solaris-x86-gcc \
solaris-x86-gcc-static \
sunos4 \
sunos4-gcc \
sunos4-static \
sunos5 \
sunos5-gcc \
sunos5-64-gcc \
sunos5-smp \
sunos5-v8 \
sunos5-v8-static \
sunos5-v9 \
sunos5-v9-static \
sunos5-v9-cc-g++ \
ultrix-gcc:
	@ if test -f configs/current || test -L configs/current ; then \
		echo "Please run 'make realclean' before changing configs" ; \
		exit 1 ; \
	fi
	(cd configs && rm -f current && ln -s $@ current)
	$(MAKE) default


# Rules for making release tarballs

DIRECTORY = Mesa-7.1-rc4
LIB_NAME = MesaLib-7.1-rc4
DEMO_NAME = MesaDemos-7.1-rc4
GLUT_NAME = MesaGLUT-7.1-rc4

MAIN_FILES = \
	$(DIRECTORY)/Makefile*						\
	$(DIRECTORY)/configure						\
	$(DIRECTORY)/configure.ac					\
	$(DIRECTORY)/acinclude.m4					\
	$(DIRECTORY)/aclocal.m4						\
	$(DIRECTORY)/descrip.mms					\
	$(DIRECTORY)/mms-config.					\
	$(DIRECTORY)/bin/config.guess					\
	$(DIRECTORY)/bin/config.sub					\
	$(DIRECTORY)/bin/install-sh					\
	$(DIRECTORY)/bin/mklib						\
	$(DIRECTORY)/bin/minstall					\
	$(DIRECTORY)/bin/version.mk					\
	$(DIRECTORY)/configs/[a-z]*					\
	$(DIRECTORY)/docs/*.html					\
	$(DIRECTORY)/docs/COPYING					\
	$(DIRECTORY)/docs/README.*					\
	$(DIRECTORY)/docs/RELNOTES*					\
	$(DIRECTORY)/docs/*.spec					\
	$(DIRECTORY)/include/GL/internal/glcore.h			\
	$(DIRECTORY)/include/GL/amesa.h					\
	$(DIRECTORY)/include/GL/dmesa.h					\
	$(DIRECTORY)/include/GL/fxmesa.h				\
	$(DIRECTORY)/include/GL/ggimesa.h				\
	$(DIRECTORY)/include/GL/gl.h					\
	$(DIRECTORY)/include/GL/glext.h					\
	$(DIRECTORY)/include/GL/gl_mangle.h				\
	$(DIRECTORY)/include/GL/glu.h					\
	$(DIRECTORY)/include/GL/glu_mangle.h				\
	$(DIRECTORY)/include/GL/glx.h					\
	$(DIRECTORY)/include/GL/glxext.h				\
	$(DIRECTORY)/include/GL/glx_mangle.h				\
	$(DIRECTORY)/include/GL/glfbdev.h				\
	$(DIRECTORY)/include/GL/mesa_wgl.h				\
	$(DIRECTORY)/include/GL/mglmesa.h				\
	$(DIRECTORY)/include/GL/osmesa.h				\
	$(DIRECTORY)/include/GL/svgamesa.h				\
	$(DIRECTORY)/include/GL/ugl*.h					\
	$(DIRECTORY)/include/GL/vms_x_fix.h				\
	$(DIRECTORY)/include/GL/wmesa.h					\
	$(DIRECTORY)/include/GL/xmesa.h					\
	$(DIRECTORY)/include/GL/xmesa_x.h				\
	$(DIRECTORY)/include/GL/xmesa_xf86.h				\
	$(DIRECTORY)/include/GLView.h					\
	$(DIRECTORY)/src/Makefile					\
	$(DIRECTORY)/src/descrip.mms					\
	$(DIRECTORY)/src/mesa/Makefile*					\
	$(DIRECTORY)/src/mesa/sources					\
	$(DIRECTORY)/src/mesa/descrip.mms				\
	$(DIRECTORY)/src/mesa/gl.pc.in					\
	$(DIRECTORY)/src/mesa/depend					\
	$(DIRECTORY)/src/mesa/main/*.[chS]				\
	$(DIRECTORY)/src/mesa/main/descrip.mms				\
	$(DIRECTORY)/src/mesa/glapi/*.[chS]				\
	$(DIRECTORY)/src/mesa/glapi/descrip.mms				\
	$(DIRECTORY)/src/mesa/math/*.[ch]				\
	$(DIRECTORY)/src/mesa/math/descrip.mms				\
	$(DIRECTORY)/src/mesa/shader/*.[ch]				\
	$(DIRECTORY)/src/mesa/shader/descrip.mms			\
	$(DIRECTORY)/src/mesa/shader/grammar/*.[ch]			\
	$(DIRECTORY)/src/mesa/shader/grammar/descrip.mms		\
	$(DIRECTORY)/src/mesa/shader/slang/*.[ch]			\
	$(DIRECTORY)/src/mesa/shader/slang/descrip.mms			\
	$(DIRECTORY)/src/mesa/shader/slang/library/*.[ch]		\
	$(DIRECTORY)/src/mesa/shader/slang/library/*.gc			\
	$(DIRECTORY)/src/mesa/shader/slang/library/*.syn		\
	$(DIRECTORY)/src/mesa/shader/slang/library/Makefile		\
	$(DIRECTORY)/src/mesa/swrast/*.[ch]				\
	$(DIRECTORY)/src/mesa/swrast/descrip.mms			\
	$(DIRECTORY)/src/mesa/swrast_setup/*.[ch]			\
	$(DIRECTORY)/src/mesa/swrast_setup/descrip.mms			\
	$(DIRECTORY)/src/mesa/vbo/*.[chS]				\
	$(DIRECTORY)/src/mesa/vbo/descrip.mms				\
	$(DIRECTORY)/src/mesa/tnl/*.[chS]				\
	$(DIRECTORY)/src/mesa/tnl/descrip.mms				\
	$(DIRECTORY)/src/mesa/tnl_dd/*.[ch]				\
	$(DIRECTORY)/src/mesa/tnl_dd/imm/*.[ch]				\
	$(DIRECTORY)/src/mesa/tnl_dd/imm/NOTES.imm			\
	$(DIRECTORY)/src/mesa/drivers/Makefile				\
	$(DIRECTORY)/src/mesa/drivers/beos/*.cpp			\
	$(DIRECTORY)/src/mesa/drivers/beos/Makefile			\
	$(DIRECTORY)/src/mesa/drivers/common/*.[ch]			\
	$(DIRECTORY)/src/mesa/drivers/common/descrip.mms		\
	$(DIRECTORY)/src/mesa/drivers/directfb/*.[ch]			\
	$(DIRECTORY)/src/mesa/drivers/directfb/Makefile			\
	$(DIRECTORY)/src/mesa/drivers/dos/*.[chS]			\
	$(DIRECTORY)/src/mesa/drivers/fbdev/Makefile			\
	$(DIRECTORY)/src/mesa/drivers/fbdev/glfbdev.c			\
	$(DIRECTORY)/src/mesa/drivers/glide/*.[ch]			\
	$(DIRECTORY)/src/mesa/drivers/ggi/*.[ch]			\
	$(DIRECTORY)/src/mesa/drivers/ggi/ggimesa.conf.in		\
	$(DIRECTORY)/src/mesa/drivers/ggi/default/*.c			\
	$(DIRECTORY)/src/mesa/drivers/ggi/default/genkgi.conf.in	\
	$(DIRECTORY)/src/mesa/drivers/ggi/display/*.c			\
	$(DIRECTORY)/src/mesa/drivers/ggi/display/fbdev.conf.in		\
	$(DIRECTORY)/src/mesa/drivers/ggi/include/ggi/mesa/*.h		\
	$(DIRECTORY)/src/mesa/drivers/osmesa/Makefile			\
	$(DIRECTORY)/src/mesa/drivers/osmesa/Makefile.win		\
	$(DIRECTORY)/src/mesa/drivers/osmesa/descrip.mms		\
	$(DIRECTORY)/src/mesa/drivers/osmesa/osmesa.def			\
	$(DIRECTORY)/src/mesa/drivers/osmesa/*.[ch]			\
	$(DIRECTORY)/src/mesa/drivers/svga/*.[ch]			\
	$(DIRECTORY)/src/mesa/drivers/windows/*/*.[ch]			\
	$(DIRECTORY)/src/mesa/drivers/windows/*/*.def			\
	$(DIRECTORY)/src/mesa/drivers/x11/Makefile			\
	$(DIRECTORY)/src/mesa/drivers/x11/descrip.mms			\
	$(DIRECTORY)/src/mesa/drivers/x11/*.[ch]			\
	$(DIRECTORY)/src/mesa/ppc/*.[ch]				\
	$(DIRECTORY)/src/mesa/sparc/*.[chS]				\
	$(DIRECTORY)/src/mesa/x86/Makefile				\
	$(DIRECTORY)/src/mesa/x86/*.[ch]				\
	$(DIRECTORY)/src/mesa/x86/*.S					\
	$(DIRECTORY)/src/mesa/x86/rtasm/*.[ch]				\
	$(DIRECTORY)/src/mesa/x86-64/*.[chS]				\
	$(DIRECTORY)/src/mesa/x86-64/Makefile				\
	$(DIRECTORY)/progs/Makefile					\
	$(DIRECTORY)/progs/util/README					\
	$(DIRECTORY)/progs/util/*.[ch]					\
	$(DIRECTORY)/progs/util/sampleMakefile				\
	$(DIRECTORY)/vms/analyze_map.com				\
	$(DIRECTORY)/vms/xlib.opt					\
	$(DIRECTORY)/vms/xlib_share.opt					\
	$(DIRECTORY)/windows/VC8/mesa/mesa.sln				\
	$(DIRECTORY)/windows/VC8/mesa/gdi/gdi.vcproj			\
	$(DIRECTORY)/windows/VC8/mesa/glu/glu.vcproj			\
	$(DIRECTORY)/windows/VC8/mesa/mesa/mesa.vcproj			\
	$(DIRECTORY)/windows/VC8/mesa/osmesa/osmesa.vcproj		\
	$(DIRECTORY)/windows/VC8/progs/progs.sln			\
	$(DIRECTORY)/windows/VC8/progs/demos/gears.vcproj		\
	$(DIRECTORY)/windows/VC8/progs/glut/glut.vcproj


DRI_FILES = \
	$(DIRECTORY)/include/GL/internal/dri_interface.h		\
	$(DIRECTORY)/include/GL/internal/dri_sarea.h			\
	$(DIRECTORY)/include/GL/internal/sarea.h			\
	$(DIRECTORY)/src/glx/Makefile					\
	$(DIRECTORY)/src/glx/x11/Makefile				\
	$(DIRECTORY)/src/glx/x11/*.[ch]					\
	$(DIRECTORY)/src/mesa/drivers/dri/Makefile			\
	$(DIRECTORY)/src/mesa/drivers/dri/Makefile.template		\
	$(DIRECTORY)/src/mesa/drivers/dri/dri.pc.in			\
	$(DIRECTORY)/src/mesa/drivers/dri/common/xmlpool/*.[ch]		\
	$(DIRECTORY)/src/mesa/drivers/dri/common/xmlpool/*.po		\
	$(DIRECTORY)/src/mesa/drivers/dri/*/*.[chS]			\
	$(DIRECTORY)/src/mesa/drivers/dri/*/Makefile			\
	$(DIRECTORY)/src/mesa/drivers/dri/*/Doxyfile			\
	$(DIRECTORY)/src/mesa/drivers/dri/*/server/*.[ch]

SGI_GLU_FILES = \
	$(DIRECTORY)/src/glu/Makefile					\
	$(DIRECTORY)/src/glu/descrip.mms				\
	$(DIRECTORY)/src/glu/glu.pc.in					\
	$(DIRECTORY)/src/glu/sgi/Makefile				\
	$(DIRECTORY)/src/glu/sgi/Makefile.mgw				\
	$(DIRECTORY)/src/glu/sgi/Makefile.win				\
	$(DIRECTORY)/src/glu/sgi/Makefile.DJ				\
	$(DIRECTORY)/src/glu/sgi/glu.def				\
	$(DIRECTORY)/src/glu/sgi/dummy.cc				\
	$(DIRECTORY)/src/glu/sgi/descrip.mms				\
	$(DIRECTORY)/src/glu/sgi/glu.exports				\
	$(DIRECTORY)/src/glu/sgi/glu.exports.darwin			\
	$(DIRECTORY)/src/glu/sgi/mesaglu.opt				\
	$(DIRECTORY)/src/glu/sgi/include/gluos.h			\
	$(DIRECTORY)/src/glu/sgi/libnurbs/interface/*.h			\
	$(DIRECTORY)/src/glu/sgi/libnurbs/interface/*.cc		\
	$(DIRECTORY)/src/glu/sgi/libnurbs/internals/*.h			\
	$(DIRECTORY)/src/glu/sgi/libnurbs/internals/*.cc		\
	$(DIRECTORY)/src/glu/sgi/libnurbs/nurbtess/*.h			\
	$(DIRECTORY)/src/glu/sgi/libnurbs/nurbtess/*.cc			\
	$(DIRECTORY)/src/glu/sgi/libtess/README				\
	$(DIRECTORY)/src/glu/sgi/libtess/alg-outline			\
	$(DIRECTORY)/src/glu/sgi/libtess/*.[ch]				\
	$(DIRECTORY)/src/glu/sgi/libutil/*.[ch]

MESA_GLU_FILES = \
	$(DIRECTORY)/src/glu/mesa/README[12]		\
	$(DIRECTORY)/src/glu/mesa/Makefile*		\
	$(DIRECTORY)/src/glu/mesa/descrip.mms		\
	$(DIRECTORY)/src/glu/mesa/mms_depend		\
	$(DIRECTORY)/src/glu/mesa/*.def			\
	$(DIRECTORY)/src/glu/mesa/depend		\
	$(DIRECTORY)/src/glu/mesa/*.[ch]

GLW_FILES = \
	$(DIRECTORY)/src/glw/*.[ch]			\
	$(DIRECTORY)/src/glw/Makefile*			\
	$(DIRECTORY)/src/glw/README			\
	$(DIRECTORY)/src/glw/glw.pc.in			\
	$(DIRECTORY)/src/glw/depend

DEMO_FILES = \
	$(DIRECTORY)/progs/beos/*.cpp			\
	$(DIRECTORY)/progs/beos/Makefile		\
	$(DIRECTORY)/progs/images/*.rgb			\
	$(DIRECTORY)/progs/images/*.rgba		\
	$(DIRECTORY)/progs/demos/Makefile*		\
	$(DIRECTORY)/progs/demos/descrip.mms		\
	$(DIRECTORY)/progs/demos/*.[ch]			\
	$(DIRECTORY)/progs/demos/*.cxx			\
	$(DIRECTORY)/progs/demos/*.dat			\
	$(DIRECTORY)/progs/demos/README			\
	$(DIRECTORY)/progs/fbdev/Makefile		\
	$(DIRECTORY)/progs/fbdev/glfbdevtest.c		\
	$(DIRECTORY)/progs/osdemos/Makefile		\
	$(DIRECTORY)/progs/osdemos/*.c			\
	$(DIRECTORY)/progs/xdemos/Makefile*		\
	$(DIRECTORY)/progs/xdemos/descrip.mms		\
	$(DIRECTORY)/progs/xdemos/*.[chf]		\
	$(DIRECTORY)/progs/redbook/Makefile*		\
	$(DIRECTORY)/progs/redbook/README		\
	$(DIRECTORY)/progs/redbook/*.[ch]		\
	$(DIRECTORY)/progs/samples/Makefile*		\
	$(DIRECTORY)/progs/samples/README		\
	$(DIRECTORY)/progs/samples/*.c			\
	$(DIRECTORY)/progs/glsl/Makefile*		\
	$(DIRECTORY)/progs/glsl/*.c			\
	$(DIRECTORY)/progs/glsl/*.frag			\
	$(DIRECTORY)/progs/glsl/*.vert			\
	$(DIRECTORY)/progs/windml/Makefile.ugl		\
	$(DIRECTORY)/progs/windml/*.c			\
	$(DIRECTORY)/progs/windml/*.bmp			\
	$(DIRECTORY)/progs/ggi/*.c			\
	$(DIRECTORY)/windows/VC6/progs/demos/*.dsp	\
	$(DIRECTORY)/windows/VC6/progs/progs.dsw	\
	$(DIRECTORY)/windows/VC7/progs/demos/*.vcproj	\
	$(DIRECTORY)/windows/VC7/progs/progs.sln

GLUT_FILES = \
	$(DIRECTORY)/include/GL/glut.h			\
	$(DIRECTORY)/include/GL/glutf90.h		\
	$(DIRECTORY)/src/glut/glx/Makefile*		\
	$(DIRECTORY)/src/glut/glx/depend		\
	$(DIRECTORY)/src/glut/glx/glut.pc.in		\
	$(DIRECTORY)/src/glut/glx/*def			\
	$(DIRECTORY)/src/glut/glx/descrip.mms		\
	$(DIRECTORY)/src/glut/glx/mms_depend		\
	$(DIRECTORY)/src/glut/glx/*.[ch]		\
	$(DIRECTORY)/src/glut/beos/*.[ch]		\
	$(DIRECTORY)/src/glut/beos/*.cpp		\
	$(DIRECTORY)/src/glut/beos/Makefile		\
	$(DIRECTORY)/src/glut/dos/*.[ch]		\
	$(DIRECTORY)/src/glut/dos/Makefile.DJ		\
	$(DIRECTORY)/src/glut/dos/PC_HW/*.[chS]		\
	$(DIRECTORY)/src/glut/ggi/*.[ch]		\
	$(DIRECTORY)/src/glut/ggi/Makefile		\
	$(DIRECTORY)/src/glut/fbdev/Makefile		\
	$(DIRECTORY)/src/glut/fbdev/*[ch]		\
	$(DIRECTORY)/src/glut/mini/*[ch]		\
	$(DIRECTORY)/src/glut/mini/glut.pc.in		\
	$(DIRECTORY)/src/glut/directfb/Makefile		\
	$(DIRECTORY)/src/glut/directfb/NOTES		\
	$(DIRECTORY)/src/glut/directfb/*[ch]		\
	$(DIRECTORY)/windows/VC6/progs/glut/glut.dsp	\
	$(DIRECTORY)/windows/VC7/progs/glut/glut.vcproj

DEPEND_FILES = \
	$(TOP)/src/mesa/depend		\
	$(TOP)/src/glx/x11/depend	\
	$(TOP)/src/glw/depend		\
	$(TOP)/src/glut/glx/depend	\
	$(TOP)/src/glu/sgi/depend


LIB_FILES = $(MAIN_FILES) $(DRI_FILES) $(SGI_GLU_FILES) $(GLW_FILES)


# Everything for new a Mesa release:
tarballs: rm_depend configure aclocal.m4 lib_gz demo_gz glut_gz \
	lib_bz2 demo_bz2 glut_bz2 lib_zip demo_zip glut_zip md5


# Helper for autoconf builds
ACLOCAL = aclocal
ACLOCAL_FLAGS =
AUTOCONF = autoconf
AC_FLAGS =
aclocal.m4: configure.ac acinclude.m4
	$(ACLOCAL) $(ACLOCAL_FLAGS)
configure: configure.ac aclocal.m4 acinclude.m4
	$(AUTOCONF) $(AC_FLAGS)

rm_depend:
	@for dep in $(DEPEND_FILES) ; do \
		rm -f $$dep ; \
		touch $$dep ; \
	done

lib_gz:
	rm -f configs/current ; \
	rm -f configs/autoconf ; \
	cd .. ; \
	tar -cf $(LIB_NAME).tar $(LIB_FILES) ; \
	gzip $(LIB_NAME).tar ; \
	mv $(LIB_NAME).tar.gz $(DIRECTORY)

demo_gz:
	cd .. ; \
	tar -cf $(DEMO_NAME).tar $(DEMO_FILES) ; \
	gzip $(DEMO_NAME).tar ; \
	mv $(DEMO_NAME).tar.gz $(DIRECTORY)

glut_gz:
	cd .. ; \
	tar -cf $(GLUT_NAME).tar $(GLUT_FILES) ; \
	gzip $(GLUT_NAME).tar ; \
	mv $(GLUT_NAME).tar.gz $(DIRECTORY)

lib_bz2:
	rm -f configs/current ; \
	rm -f configs/autoconf ; \
	cd .. ; \
	tar -cf $(LIB_NAME).tar $(LIB_FILES) ; \
	bzip2 $(LIB_NAME).tar ; \
	mv $(LIB_NAME).tar.bz2 $(DIRECTORY)

demo_bz2:
	cd .. ; \
	tar -cf $(DEMO_NAME).tar $(DEMO_FILES) ; \
	bzip2 $(DEMO_NAME).tar ; \
	mv $(DEMO_NAME).tar.bz2 $(DIRECTORY)

glut_bz2:
	cd .. ; \
	tar -cf $(GLUT_NAME).tar $(GLUT_FILES) ; \
	bzip2 $(GLUT_NAME).tar ; \
	mv $(GLUT_NAME).tar.bz2 $(DIRECTORY)

lib_zip:
	rm -f configs/current ; \
	rm -f configs/autoconf ; \
	rm -f $(LIB_NAME).zip ; \
	cd .. ; \
	zip -qr $(LIB_NAME).zip $(LIB_FILES) ; \
	mv $(LIB_NAME).zip $(DIRECTORY)

demo_zip:
	rm -f $(DEMO_NAME).zip ; \
	cd .. ; \
	zip -qr $(DEMO_NAME).zip $(DEMO_FILES) ; \
	mv $(DEMO_NAME).zip $(DIRECTORY)

glut_zip:
	rm -f $(GLUT_NAME).zip ; \
	cd .. ; \
	zip -qr $(GLUT_NAME).zip $(GLUT_FILES) ; \
	mv $(GLUT_NAME).zip $(DIRECTORY)

md5:
	@-md5sum $(LIB_NAME).tar.gz
	@-md5sum $(LIB_NAME).tar.bz2
	@-md5sum $(LIB_NAME).zip
	@-md5sum $(DEMO_NAME).tar.gz
	@-md5sum $(DEMO_NAME).tar.bz2
	@-md5sum $(DEMO_NAME).zip
	@-md5sum $(GLUT_NAME).tar.gz
	@-md5sum $(GLUT_NAME).tar.bz2
	@-md5sum $(GLUT_NAME).zip

.PHONY: tarballs rm_depend lib_gz demo_gz glut_gz lib_bz2 demo_bz2 \
	glut_bz2 lib_zip demo_zip glut_zip md5<|MERGE_RESOLUTION|>--- conflicted
+++ resolved
@@ -17,12 +17,6 @@
 
 doxygen:
 	cd doxygen && $(MAKE)
-<<<<<<< HEAD
-=======
-
-.PHONY: doxygen
-
->>>>>>> e6887a57
 
 clean:
 	-@touch $(TOP)/configs/current
@@ -34,7 +28,6 @@
 	-@test -s $(TOP)/configs/current || rm -f $(TOP)/configs/current
 
 
-<<<<<<< HEAD
 realclean: clean
 	-rm -rf lib*
 	-rm -f $(TOP)/configs/current
@@ -42,17 +35,6 @@
 	-rm -rf autom4te.cache
 	-find . '(' -name '*.o' -o -name '*.a' -o -name '*.so' -o \
 	  -name depend -o -name depend.bak ')' -exec rm -f '{}' ';'
-
-=======
-realclean:
-	-rm -f `find . -name \*.o`
-	-rm -f `find . -name \*.a`
-	-rm -f `find . -name \*.so`
-	-rm -f `find . -name depend`
-	-rm -rf lib*
-	$(MAKE) clean
-	-rm -f $(TOP)/configs/current
->>>>>>> e6887a57
 
 
 install:
